--- conflicted
+++ resolved
@@ -30,11 +30,6 @@
 import os
 import sys
 import traceback
-
-<<<<<<< HEAD
-=======
-VERSION='0.32'
->>>>>>> 343d847f
 
 def lint(args, logger):
     logger.debug('Start running "lint".')
